package route

import "github.com/nikumar1206/puff/request"

type Route struct {
<<<<<<< HEAD
	RouterName string
	Protocol   string
	Path       string
	Pattern    string
	// handle      func(*http.Request) //their handle function
=======
	Protocol string
	Pattern  string
	Path     string
>>>>>>> 2e4319a0
	Description string
	Handler  func(request.Request) interface{}
	// should probably have responses (200 OK followed by json, 400 Invalid Paramaters, etc...)
}<|MERGE_RESOLUTION|>--- conflicted
+++ resolved
@@ -3,18 +3,11 @@
 import "github.com/nikumar1206/puff/request"
 
 type Route struct {
-<<<<<<< HEAD
-	RouterName string
-	Protocol   string
-	Path       string
-	Pattern    string
-	// handle      func(*http.Request) //their handle function
-=======
-	Protocol string
-	Pattern  string
-	Path     string
->>>>>>> 2e4319a0
+	RouterName  string
+	Protocol    string
+	Pattern     string
+	Path        string
 	Description string
-	Handler  func(request.Request) interface{}
+	Handler     func(request.Request) interface{}
 	// should probably have responses (200 OK followed by json, 400 Invalid Paramaters, etc...)
 }