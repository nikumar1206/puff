--- conflicted
+++ resolved
@@ -1,11 +1,8 @@
 package puff
 
 import (
-<<<<<<< HEAD
-=======
 	"fmt"
 	"log/slog"
->>>>>>> 5cd68e3b
 	"net/http"
 	"strings"
 )
@@ -23,16 +20,10 @@
 }
 
 func NewContext(w http.ResponseWriter, r *http.Request) *Context {
-<<<<<<< HEAD
 	return &Context{
-=======
-	slog.Debug("Initiating new context for request")
-	newContext := Context{
->>>>>>> 5cd68e3b
 		Request:        r,
 		ResponseWriter: w,
 	}
-	return &newContext
 }
 
 func (ctx *Context) isWebSocket() bool {
@@ -47,15 +38,13 @@
 	return ctx.Request.Header.Get(k)
 }
 
-<<<<<<< HEAD
+// GetHeader gets the value of a response header with key k.
+// It returns an empty string if not found.
 func (ctx *Context) GetResponseHeader(k string) string {
 	return ctx.ResponseWriter.Header().Get(k)
 }
 
-// sets a response header
-=======
 // SetHeader sets the value of the response header k to v.
->>>>>>> 5cd68e3b
 func (ctx *Context) SetHeader(k, v string) {
 	ctx.ResponseWriter.Header().Set(k, v)
 }
