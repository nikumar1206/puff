--- conflicted
+++ resolved
@@ -11,10 +11,6 @@
 // Param interface
 type Param struct {
 	Description string
-<<<<<<< HEAD
-	Kind        string
-	Type        string
-=======
 	Body        map[string]any
 	// by default not required. unless specified
 	QueryParams map[string]any
@@ -22,7 +18,13 @@
 	PathParams string
 	Responses  map[int]Response
 	Validators []func() bool
->>>>>>> 7ccafdee
+}
+
+type Query struct {
+	foo  string
+	bar  string
+	Kind string
+	Type string
 }
 type NoParams struct{}
 
