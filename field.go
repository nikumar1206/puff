--- conflicted
+++ resolved
@@ -5,15 +5,12 @@
 	// "fmt"
 	// "io"
 	// "net/http"
+	"fmt"
 	"reflect"
 )
 
-<<<<<<< HEAD
-// Param interface
-=======
-type Foo struct {
-}
->>>>>>> 834b650f
+// Field defines required fields to be inputted.
+// FIXME: This is not how we are going to do this.
 type Field struct {
 	Description string
 	Body        map[string]any
@@ -31,9 +28,17 @@
 	Kind string
 	Type string
 }
-type NoParams struct{}
 
-<<<<<<< HEAD
+func (f *Field) ValidateIncomingAttribute(foo reflect.StructField, v any) error {
+	fmt.Println("found the following provided", foo.Type, v)
+
+	var err error
+	if err != nil {
+		err = fmt.Errorf("So wrong")
+	}
+	return err
+}
+
 // func NewParametersInterface(request *http.Request, schema reflect.Type, params map[string]Param) (*interface{}, error) {
 // 	if len(params) == 0 {
 // 		return nil, nil
@@ -108,14 +113,4 @@
 // 		return nil, fmt.Errorf("Unexpected error occurred.")
 // 	}
 // 	return &ns, nil
-// }
-=======
-func (f *Field) ValidateIncomingAttribute(foo reflect.StructField, v any) error {
-	fmt.Println("found the following provided", foo.Type, v)
-	var err error
-	if err != nil {
-		err = fmt.Errorf("So wrong")
-	}
-	return err
-}
->>>>>>> 834b650f
+// }