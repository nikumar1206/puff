--- conflicted
+++ resolved
@@ -22,27 +22,6 @@
 		specified_kind == "formdata"
 }
 
-// resolveBool resolves the specified bool (as a string type)
-// and the default bool. It gives priority to the specified.
-<<<<<<< HEAD
-func resolveBool(spec string, def bool) (bool, error) {
-	var b bool
-	switch spec {
-	case "":
-		b = def
-	case "true":
-		b = true
-	case "false":
-		b = false
-	default:
-		return false, fmt.Errorf("specified boolean on field must be either true or false")
-	}
-	return b, nil
-
-}
-=======
->>>>>>> bfbda11d
-
 // handleParam takes the value as recieved, returns an error if the value
 // is empty AND required.
 func handleParam(value string, param Parameter) (string, error) {
@@ -53,9 +32,6 @@
 	return value, nil
 }
 
-<<<<<<< HEAD
-// GetRequestHeaderParam gets the value of the param from the header. It may return error
-=======
 // validate validates the input string against the type to ensure with options
 // from Parameter.
 func validate(input map[string]any, schemaType reflect.Type) (bool, error) {
@@ -139,8 +115,7 @@
 	return true, nil
 }
 
-// getHeaderParam gets the value of the param from the header. It may return error
->>>>>>> bfbda11d
+// GetRequestHeaderParam gets the value of the param from the header. It may return error
 // if it not found AND required.
 func GetRequestHeaderParam(c *Context, param Parameter) (string, error) {
 	value := c.GetRequestHeader(param.Name)
