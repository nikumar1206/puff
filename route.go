--- conflicted
+++ resolved
@@ -2,20 +2,6 @@
 
 import (
 	"fmt"
-<<<<<<< HEAD
-	"reflect"
-)
-
-type Route struct {
-	RouterName  string
-	Protocol    string
-	Pattern     string
-	Path        string
-	Description string
-	Schema      reflect.Type
-	Parameters  map[string]Param
-	Handler     func(*Context, *interface{})
-=======
 	"regexp"
 )
 
@@ -27,69 +13,58 @@
 	fullPath string
 	regexp   *regexp.Regexp
 	Fields   Field
->>>>>>> 9cd10381
 	// should probably have responses (200 OK followed by json, 400 Invalid Paramaters, etc...)
 	// Responses []map[int]Response -> responses likely will look something like this
 }
 
 func (r *Route) String() string {
-<<<<<<< HEAD
 	return fmt.Sprintf("RouterName: %s\nProtocol: %s\nPattern: %s\nPath: %s\nDescription: %s\n",
 		r.RouterName, r.Protocol, r.Pattern, r.Path, r.Description)
 }
 
-func (r *Route) handleHandlerSchema() {
-	// Get the type of the handler function
-	handlerType := reflect.TypeOf(r.Handler)
+// func (r *Route) handleHandlerSchema() {
+// 	// Get the type of the handler function
+// 	handlerType := reflect.TypeOf(r.Handler)
 
-	// Ensure it's a function
-	if handlerType.Kind() != reflect.Func {
-		panic("Handler provided MUST be a function.") // likely impossible if case
-	}
+// 	// Ensure it's a function
+// 	if handlerType.Kind() != reflect.Func {
+// 		panic("Handler provided MUST be a function.") // likely impossible if case
+// 	}
 
-	// Extract the input parameter (second parameter)
-	inputParamType := handlerType.In(1)
+// 	// Extract the input parameter (second parameter)
+// 	inputParamType := handlerType.In(1)
 
-	// Ensure the input parameter is a pointer to a struct
-	if inputParamType.Kind() != reflect.Ptr || inputParamType.Elem().Kind() != reflect.Struct {
-		panic("Input parameter MUST be a pointer to a struct.")
-	}
+// 	// Ensure the input parameter is a pointer to a struct
+// 	if inputParamType.Kind() != reflect.Ptr || inputParamType.Elem().Kind() != reflect.Struct {
+// 		panic("Input parameter MUST be a pointer to a struct.")
+// 	}
 
-	// Get the struct type
-	structType := inputParamType.Elem()
+// 	// Get the struct type
+// 	structType := inputParamType.Elem()
 
-	r.Schema = structType
+// 	r.Schema = structType
 
-	fields := make(map[string]Param)
-	for i := 0; i < structType.NumField(); i++ {
-		field := structType.Field(i)
+// 	fields := make(map[string]Param)
+// 	for i := 0; i < structType.NumField(); i++ {
+// 		field := structType.Field(i)
 
-		field_type_name := field.Type.Name()
-		if field_type_name != "string" && field_type_name != "int" && field_type_name != "bool" {
-			panic("Field type of input struct must be string, int, or bool.")
-		}
+// 		field_type_name := field.Type.Name()
+// 		if field_type_name != "string" && field_type_name != "int" && field_type_name != "bool" {
+// 			panic("Field type of input struct must be string, int, or bool.")
+// 		}
 
-		description := field.Tag.Get("description")
-		kind := field.Tag.Get("kind")
+// 		description := field.Tag.Get("description")
+// 		kind := field.Tag.Get("kind")
 
-		if kind != "HeaderParam" && kind != "PathParam" && kind != "QueryParam" && kind != "BodyParam" {
-			panic("Kind must be specified and must be HeaderParam, PathParam, QueryParam, or BodyParam.")
-		}
+// 		if kind != "HeaderParam" && kind != "PathParam" && kind != "QueryParam" && kind != "BodyParam" {
+// 			panic("Kind must be specified and must be HeaderParam, PathParam, QueryParam, or BodyParam.")
+// 		}
 
-		fields[field.Name] = Param{
-			Description: description,
-			Kind:        kind,
-			Type:        field_type_name,
-		}
-	}
-	r.Parameters = fields
-=======
-	return fmt.Sprintf("Protocol: %s\nPattern: %s\nPath: %s\nFullPath: %s\n",
-
-		r.Protocol, r.Pattern, r.Path, r.fullPath)
-}
-
-func (r *Route) GetFullPath() string {
-	return r.fullPath
->>>>>>> 9cd10381
-}+// 		fields[field.Name] = Param{
+// 			Description: description,
+// 			Kind:        kind,
+// 			Type:        field_type_name,
+// 		}
+// 	}
+// 	r.Parameters = fields
+// }