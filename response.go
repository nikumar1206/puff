--- conflicted
+++ resolved
@@ -1,9 +1,17 @@
 package puff
+
+import (
+	"encoding/json"
+	"fmt"
+	"net/http"
+	"os"
+)
 
 // Response is an interface that all response types should implement.
 type Response interface {
 	GetStatusCode() int
-	GetContent() any
+	GetContentType() string
+	WriteContent(http.ResponseWriter) error
 }
 
 // JSONResponse represents a response with JSON content.
@@ -17,9 +25,17 @@
 	return j.StatusCode
 }
 
+func (j JSONResponse) GetContentType() string {
+	return "application/json"
+}
+
 // GetContent returns the content of the JSON response.
-func (j JSONResponse) GetContent() any {
-	return j.Content
+func (j JSONResponse) WriteContent(w http.ResponseWriter) error {
+	err := json.NewEncoder(w).Encode(j.Content)
+	if err != nil {
+		return fmt.Errorf("Writing JSONResponse Content failed with: %s", err.Error())
+	}
+	return nil
 }
 
 // HTMLResponse represents a response with HTML content.
@@ -33,9 +49,14 @@
 	return h.StatusCode
 }
 
+func (h HTMLResponse) GetContentType() string {
+	return "text/html"
+}
+
 // GetContent returns the content of the HTML response.
-func (h HTMLResponse) GetContent() any {
-	return h.Content
+func (h HTMLResponse) WriteContent(w http.ResponseWriter) error {
+	fmt.Fprint(w, h.Content)
+	return nil
 }
 
 // FileResponse represents a response that sends a file.
@@ -51,9 +72,20 @@
 	return f.StatusCode
 }
 
+func (f FileResponse) GetContentType() string {
+	return resolveContentType(f.ContentType, contentTypeFromFileName(f.FileName))
+}
+
 // GetContent returns the file content.
-func (f FileResponse) GetContent() any {
-	return f.FileContent
+func (f FileResponse) WriteContent(w http.ResponseWriter) error {
+	file, err := os.ReadFile(f.FileName)
+	if err != nil {
+		writeErrorResponse(w, http.StatusInternalServerError, "Error retrieving file: "+err.Error())
+		return fmt.Errorf("Error retrieving file %s during FileResponse: %s", f.FileName, err.Error())
+	}
+
+	w.Write(file)
+	return nil
 }
 
 // Handler returns a handler function for serving the file response.
@@ -67,9 +99,6 @@
 type StreamingResponse struct {
 	StatusCode    int
 	StreamHandler func(*chan string)
-<<<<<<< HEAD
-=======
-	content       string
 }
 
 // GetStatusCode returns the status code of the streaming response.
@@ -77,10 +106,32 @@
 	return s.StatusCode
 }
 
+func (s StreamingResponse) GetContentType() string {
+	return "text/event-stream"
+}
+
 // GetContent returns the content of the streaming response.
-func (s StreamingResponse) GetContent() any {
-	return s.content
->>>>>>> e109fac6
+func (s StreamingResponse) WriteContent(w http.ResponseWriter) error {
+	w.Header().Set("Cache-Control", "no-cache")
+	w.Header().Set("Connection", "keep-alive")
+
+	stream := make(chan string)
+	go func() {
+		defer close(stream)
+		s.StreamHandler(&stream)
+	}()
+
+	for value := range stream {
+		fmt.Fprintf(w, "data: %s\n\n", value)
+		w.(http.Flusher).Flush()
+	}
+	return nil
+}
+
+func (s StreamingResponse) Handler() func(*Context) {
+	return func(c *Context) {
+		c.SendResponse(s)
+	}
 }
 
 // GenericResponse represents a response with plain text content.
@@ -95,7 +146,12 @@
 	return g.StatusCode
 }
 
+func (g GenericResponse) GetContentType() string {
+	return resolveContentType(g.ContentType, "text/plain")
+}
+
 // GetContent returns the content of the generic response.
-func (g GenericResponse) GetContent() any {
-	return g.Content
+func (g GenericResponse) WriteContent(w http.ResponseWriter) error {
+	fmt.Fprint(w, g.Content)
+	return nil
 }