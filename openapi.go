--- conflicted
+++ resolved
@@ -239,10 +239,6 @@
 	return fmt.Sprintf(openAPIHTML, title, docsURL)
 }
 
-<<<<<<< HEAD
-func addRoute(route *Route, tags *[]Tag, tagNames *[]string, paths *Paths) *Paths {
-	tag := route.Router.Tag //FIXME: tag on route should not just be tag on router
-=======
 func parameterToRequestBodyOrReference(p Parameter) RequestBodyOrReference {
 	m := make(map[string]MediaType)
 	// FIXME: support examples
@@ -262,9 +258,8 @@
 	return requestBody
 }
 
-func addRoute(router Router, route Route, tags *[]Tag, tagNames *[]string, paths *Paths) {
-	tag := router.Tag //FIXME: tag on route should not just be tag on router
->>>>>>> bfbda11d
+func addRoute(route *Route, tags *[]Tag, tagNames *[]string, paths *Paths) *Paths {
+	tag := route.Router.Tag //FIXME: tag on route should not just be tag on router
 	if tag == "" {
 		tag = route.Router.Name
 	}
@@ -278,9 +273,6 @@
 	if len(summary) > 100 {
 		summary = summary[:97] + " ..."
 	}
-<<<<<<< HEAD
-
-=======
 	parameters := []Parameter{}
 	requestBody := RequestBodyOrReference{}
 	for _, p := range route.params {
@@ -298,17 +290,12 @@
 		np.Schema = p.Schema
 		parameters = append(parameters, np)
 	}
->>>>>>> bfbda11d
 	pathMethod := &Operation{
 		Summary:     summary,
 		OperationID: "", //FIXME: needs operation id
 		Tags:        []string{tag},
-<<<<<<< HEAD
-		Parameters:  route.params, //NOTE: check json struct tag on ParameterOrReference
-=======
 		Parameters:  parameters, //NOTE: check json struct tag on ParameterOrReference
 		RequestBody: requestBody,
->>>>>>> bfbda11d
 		Responses:   map[string]Response{},
 		Description: description, // TODO: needs to be dynamic on route
 	}
