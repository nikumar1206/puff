--- conflicted
+++ resolved
@@ -252,15 +252,7 @@
 		Responses:   map[string]Response{},
 		Description: description, // TODO: needs to be dynamic on route
 	}
-<<<<<<< HEAD
-	var pathItem PathItem
-	storedPathItem, ok := (*paths)[route.fullPath]
-	if ok {
-		pathItem = storedPathItem
-	}
-=======
 	pathItem := (*paths)[route.fullPath]
->>>>>>> 3178d98f
 	switch route.Protocol {
 	// TODO: handle other protocols
 	case http.MethodGet:
