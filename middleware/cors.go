package middleware

import (
	"net/http"
	"strings"

	"github.com/nikumar1206/puff"
)

<<<<<<< HEAD
func CORSMiddleware(next puff.HandlerFunc) puff.HandlerFunc {
	return func(ctx *puff.Context, input *interface{}) {
		ctx.SetHeader("Access-Control-Allow-Origin", "*")
		ctx.SetHeader("Access-Control-Allow-Methods", "GET, POST, PUT, DELETE, OPTIONS")
		ctx.SetHeader("Access-Control-Allow-Headers", "Content-Type, Authorization, Origin")
		next(ctx, input)
=======
type CORSConfig struct {
	AllowedOrigin  string
	AllowedMethods []string
	AllowedHeaders []string
}

var DefaultCORSConfig CORSConfig = CORSConfig{
	AllowedOrigin: "*",
	AllowedMethods: []string{
		http.MethodGet,
		http.MethodHead,
		http.MethodConnect,
		http.MethodOptions,
		http.MethodTrace,
		http.MethodPut,
		http.MethodPatch,
		http.MethodPost,
		http.MethodDelete,
	},
	AllowedHeaders: []string{"Content-Type", "Authorization", "Origin"},
}

func createCORSMiddleware(c CORSConfig) puff.Middleware {
	allowedMethods := strings.Join(c.AllowedMethods, ",")
	allowedHeaders := strings.Join(c.AllowedHeaders, ",")

	return func(next puff.HandlerFunc) puff.HandlerFunc {
		return func(ctx *puff.Context) {
			ctx.SetHeader("Access-Control-Allow-Origin", c.AllowedOrigin)
			ctx.SetHeader("Access-Control-Allow-Methods", allowedMethods)
			ctx.SetHeader("Access-Control-Allow-Headers", allowedHeaders)
			next(ctx)
		}
>>>>>>> 7ccafdee
	}
}

func CORS() puff.Middleware {
	return createCORSMiddleware(DefaultCORSConfig)
}

func CORSWithConfig(c CORSConfig) puff.Middleware {
	return createCORSMiddleware(c)
}<|MERGE_RESOLUTION|>--- conflicted
+++ resolved
@@ -7,14 +7,6 @@
 	"github.com/nikumar1206/puff"
 )
 
-<<<<<<< HEAD
-func CORSMiddleware(next puff.HandlerFunc) puff.HandlerFunc {
-	return func(ctx *puff.Context, input *interface{}) {
-		ctx.SetHeader("Access-Control-Allow-Origin", "*")
-		ctx.SetHeader("Access-Control-Allow-Methods", "GET, POST, PUT, DELETE, OPTIONS")
-		ctx.SetHeader("Access-Control-Allow-Headers", "Content-Type, Authorization, Origin")
-		next(ctx, input)
-=======
 type CORSConfig struct {
 	AllowedOrigin  string
 	AllowedMethods []string
@@ -48,7 +40,6 @@
 			ctx.SetHeader("Access-Control-Allow-Headers", allowedHeaders)
 			next(ctx)
 		}
->>>>>>> 7ccafdee
 	}
 }
 
