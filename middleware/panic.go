--- conflicted
+++ resolved
@@ -6,23 +6,9 @@
 	"net/http"
 
 	"github.com/nikumar1206/puff"
+	"github.com/nikumar1206/puff/utils"
 )
 
-<<<<<<< HEAD
-func PanicMiddleware(next puff.HandlerFunc) puff.HandlerFunc {
-	return func(c *puff.Context) {
-		defer func() {
-			a := recover()
-			if a != nil {
-				errorID := puff.RandomNanoID()
-				slog.Error("Panic During Execution", slog.String("ERROR ID", errorID), slog.String("Error", a.(string)))
-				errorMsg := fmt.Sprintf("There was a panic during the execution recovered by the panic handling middleware. Error ID: " + errorID)
-				res := puff.GenericResponse{StatusCode: 500, Content: errorMsg}
-				c.SendResponse(res)
-			}
-		}()
-		next(c)
-=======
 type PanicConfig struct {
 	FormatErrorResponse func(any) puff.Response
 }
@@ -48,7 +34,6 @@
 			}()
 			next(c)
 		}
->>>>>>> 7ccafdee
 	}
 }
 
