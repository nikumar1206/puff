--- conflicted
+++ resolved
@@ -21,23 +21,14 @@
 	handleFunc func(request.Request) interface{},
 ) {
 	newRoute := route.Route{
-<<<<<<< HEAD
-		RouterName:  a.Name,
-		Protocol:    "GET",
-		Path:        path,
-		Description: description,
-		Fields:      fields,
-		Handler:     handleFunc,
-=======
+		RouterName: r.Name,
 		Path:     path,
 		Handler:  handleFunc,
 		Protocol: method,
 		Pattern:  method + " " + path,
->>>>>>> 2e4319a0
 	}
 	r.Routes = append(r.Routes, newRoute)
 }
-<<<<<<< HEAD
 func (a *Router) POST(path string, description string, fields []field.Field, handleFunc func(request.Request) interface{}) {
 	newRoute := route.Route{
 		RouterName:  a.Name,
@@ -48,33 +39,6 @@
 		Handler:     handleFunc,
 	}
 	a.Routes = append(a.Routes, newRoute)
-}
-func (a *Router) PUT(path string, description string, fields []field.Field, handleFunc func(request.Request) interface{}) {
-	newRoute := route.Route{
-		RouterName:  a.Name,
-		Protocol:    "PUT",
-		Path:        path,
-		Description: description,
-		Fields:      fields,
-		Handler:     handleFunc,
-	}
-	a.Routes = append(a.Routes, newRoute)
-}
-func (a *Router) PATCH(path string, description string, fields []field.Field, handleFunc func(request.Request) interface{}) {
-	newRoute := route.Route{
-		RouterName:  a.Name,
-		Protocol:    "POST",
-		Path:        path,
-		Description: description,
-		Fields:      fields,
-		Handler:     handleFunc,
-	}
-	a.Routes = append(a.Routes, newRoute)
-}
-
-func (a *Router) IncludeRouter(rt *Router) {
-	a.Routers = append(a.Routers, rt)
-=======
 
 func (r *Router) GET(
 	path string,
@@ -91,6 +55,16 @@
 ) {
 	r.registerRoute(http.MethodPost, path, handleFunc)
 }
+func (a *Router) PUT(path string, description string, fields []field.Field, handleFunc func(request.Request) interface{}) {
+	newRoute := route.Route{
+		RouterName:  a.Name,
+		Protocol:    "PUT",
+		Path:        path,
+		Description: description,
+		Fields:      fields,
+		Handler:     handleFunc,
+	}
+	a.Routes = append(a.Routes, newRoute)
 
 func (r *Router) PUT(
 	path string,
@@ -99,6 +73,16 @@
 ) {
 	r.registerRoute(http.MethodPut, path, handleFunc)
 }
+func (a *Router) PATCH(path string, description string, fields []field.Field, handleFunc func(request.Request) interface{}) {
+	newRoute := route.Route{
+		RouterName:  a.Name,
+		Protocol:    "POST",
+		Path:        path,
+		Description: description,
+		Fields:      fields,
+		Handler:     handleFunc,
+	}
+	a.Routes = append(a.Routes, newRoute)
 
 func (r *Router) PATCH(
 	path string,
@@ -111,5 +95,4 @@
 func (r *Router) AddRouter(rt *Router) *Router {
 	r.Routers = append(r.Routers, rt)
 	return rt
->>>>>>> 2e4319a0
 }