package main

import (
	"github.com/nikumar1206/puff"
	"github.com/nikumar1206/puff/examples/restaurant_app/routes"
	"github.com/nikumar1206/puff/middleware"
)

func main() {
	app := puff.DefaultApp("Restaurant Microservice")
	app.Config.DocsReload = true

	app.Use(middleware.Tracing())
	app.Use(middleware.CORS())
	app.Use(middleware.Panic())
	app.Use(middleware.Logging())
	app.Use(middleware.CSRF())
	app.Get("/", nil, func(c *puff.Context) {
		c.SendResponse(puff.FileResponse{
			FilePath: "examples/restaurant_app/assets/hello_world.html",
		})
	})
<<<<<<< HEAD

	app.Get("/foos/{name}", nil, func(c *puff.Context) {
=======
	f := puff.Field{
		PathParams: map[string]reflect.Kind{"name": reflect.String},
	}
	app.Post("/foos/{name}", f, func(c *puff.Context) {
>>>>>>> 365a8f52
		c.SendResponse(puff.GenericResponse{Content: "foo-bar"})
	})
	app.Get("/rawr", nil, func(c *puff.Context) {
		c.SendResponse(puff.JSONResponse{Content: map[string]any{"foo": "bar"}, StatusCode: 200})
	})

	app.IncludeRouter(PastaRouter())
	app.IncludeRouter(routes.PizzaRouter())
	app.IncludeRouter(routes.DrinksRouter())

	app.SetDev()
	app.ListenAndServe(":8000")
}<|MERGE_RESOLUTION|>--- conflicted
+++ resolved
@@ -20,15 +20,8 @@
 			FilePath: "examples/restaurant_app/assets/hello_world.html",
 		})
 	})
-<<<<<<< HEAD
 
 	app.Get("/foos/{name}", nil, func(c *puff.Context) {
-=======
-	f := puff.Field{
-		PathParams: map[string]reflect.Kind{"name": reflect.String},
-	}
-	app.Post("/foos/{name}", f, func(c *puff.Context) {
->>>>>>> 365a8f52
 		c.SendResponse(puff.GenericResponse{Content: "foo-bar"})
 	})
 	app.Get("/rawr", nil, func(c *puff.Context) {
