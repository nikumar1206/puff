--- conflicted
+++ resolved
@@ -26,11 +26,7 @@
 	})
 
 	app.Get("/foos/{name}", nil, func(c *puff.Context) {
-<<<<<<< HEAD
-		c.SendResponse(puff.GenericResponse{Content: "foo-bar"})
-=======
 		c.SendResponse(puff.GenericResponse{Content: "foo-bar " + c.Get("X-Request-ID").(string)})
->>>>>>> 8b4e5a01
 	})
 	app.Get("/rawr", nil, func(c *puff.Context) {
 		c.SendResponse(puff.StreamingResponse{
