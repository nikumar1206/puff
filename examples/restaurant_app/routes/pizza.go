--- conflicted
+++ resolved
@@ -78,14 +78,10 @@
 			return
 		}
 		c.SendResponse(puff.JSONResponse{
-<<<<<<< HEAD
-			Content: newPizzaInput.Body,
-=======
 			Content: map[string]any{
 				"error": nil,
 				"input": newPizzaInput,
 			},
->>>>>>> b2102c85
 		})
 	})
 	return r
