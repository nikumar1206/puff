--- conflicted
+++ resolved
@@ -41,10 +41,7 @@
 
 ## Definitely need to fix/improve
 
-<<<<<<< HEAD
-- Running from just `go run examples/restaurant_app/main.go` doesnt work. We need to fix
-- find something better than regex matching
-=======
+
 - Separate Makefile build commands. Currently everything running via `make reload`
 - Fix route collision issue
 - Server Side Events do not support all event types
@@ -52,4 +49,4 @@
 - Better adherance to OpenAPI spec
 - Change the name for IncludeRouter/IncludeMiddleware. It is obtuse.
 - JSON should only do JSON logging. Text logger, shouldn't indent JSON
->>>>>>> 834b650f
+- find something better than regex matching