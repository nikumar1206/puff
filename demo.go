package main

import (
	"github.com/nikumar1206/puff/request"
	"github.com/nikumar1206/puff/response"
	"github.com/nikumar1206/puff/router"
)

func ex_rh(req request.Request) interface{} {
	return response.HTMLResponse{
		Content: "<h1>hello there</h1>",
	}
}

func ex2_rh(req request.Request) interface{} {
	return response.JSONResponse{
		Content: map[string]interface{}{"hello there": "cheese;", "bloop": "scoop"},
	}
}

func main() {
	app := DefaultApp()

<<<<<<< HEAD
	app.RootRouter.GET(
		"/",
		"index route that says hello world",
		ex_rh,
	)
=======
	//Food
	example_food := router.Router{
		Name:   "food",
		Prefix: "/food",
	}

	example_food.GET("/pizza", "Returns the greatest piza reciepe you will ever find.", func(req request.Request) interface{} {
		return response.HTMLResponse{
			Content: "<h1>pizza</h1>",
		}
	})
	example_food.GET("/pasta", "Returns the greatest pasta reciepe you will ever find.", func(req request.Request) interface{} {
		return response.HTMLResponse{
			StatusCode: 418,
			Content:    "<h1>no pasta for you</h1>",
		}
	})
	example_food.POST("/pizza", "Makes a pizza.", func(req request.Request) interface{} {
		return response.JSONResponse{
			StatusCode: 201,
			Content:    map[string]interface{}{"completed": true, "waitTime": 214},
		}
	})
	example_food.PATCH("/pizza", "Unburns a burnt pizza.", func(request.Request) interface{} {
		return response.Response{
			StatusCode: 400,
			Content:    "Unburning a pizza is impossible.",
		}
	})
>>>>>>> 02f15d16

	//Cheese
	example_cheese := router.Router{
		Name:   "cheese",
		Prefix: "/cheese",
	}

	example_cheese.POST("/gouda", "Request a wheel of gouda.", func(request.Request) interface{} {
		return response.JSONResponse{
			Content: map[string]interface{}{"completed": "yes", "charged": 100.36, "should_have_used_american": false},
		}
	})
	example_cheese.PUT("/swiss", "Puts a slice of swiss cheese on your dish.", func(request.Request) interface{} {
		return response.Response{}
	})
	//Drinks
	example_drinks := router.Router{
		Name:   "drinks",
		Prefix: "/drinks",
	}

	example_drinks.GET("/water", "get water at no charge", func(request.Request) interface{} {
		return response.Response{
			Content: "dropping a bucket of water on you within 45 seconds",
		}
	})
	example_drinks.POST("/water", "add water to bucket", func(request.Request) interface{} {
		return response.Response{
			Content: "added water to bucket",
		}
	})
	example_food.IncludeRouter(&example_cheese)
	app.IncludeRouter(&example_food)
	app.IncludeRouter(&example_drinks)
	app.ListenAndServe()
}<|MERGE_RESOLUTION|>--- conflicted
+++ resolved
@@ -21,13 +21,6 @@
 func main() {
 	app := DefaultApp()
 
-<<<<<<< HEAD
-	app.RootRouter.GET(
-		"/",
-		"index route that says hello world",
-		ex_rh,
-	)
-=======
 	//Food
 	example_food := router.Router{
 		Name:   "food",
@@ -57,7 +50,6 @@
 			Content:    "Unburning a pizza is impossible.",
 		}
 	})
->>>>>>> 02f15d16
 
 	//Cheese
 	example_cheese := router.Router{
