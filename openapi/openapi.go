package openapi

import (
	"encoding/json"
	"fmt"
	"slices"
	"strings"

	"github.com/nikumar1206/puff/route"
)

type License struct {
	Name string `json:"name"` // MIT, CC-BY-0, etc.
	Url  string `json:"url"`
}
type Info struct {
	Version string  `json:"version"` // ex. 1.0.0
	Title   string  `json:"title"`
	License License `json:"license"`
	// add licensing here
}
type Server struct {
	Url         string `json:"url"`
	Description string `json:"description"`
}
type Tag struct {
	Name        string `json:"name"`
	Description string `json:"description"`
}

//	type Schema struct {
//		Type string `json:"type"`
//	}
type Parameter struct {
	Name        string `json:"url"`
	In          string `json:"in"` // path, query, header, cookie
	Description string `json:"description"`
	Required    bool   `json:"required"`
	// Schema      Schema `json:"schema"`
	Deprecated bool `json:"deprecated"`
}
type Response struct {
	Description string
	// Headers []Header
	// Content []Content
	// Fix Me: https://swagger.io/specification/#responses-object
}

type Get struct {
	*Method `json:"get"`
}
type Post struct {
	*Method `json:"post"`
}
type Put struct {
	*Method `json:"put"`
}
type Patch struct {
	*Method `json:"patch"`
}
type Method struct {
	// https://swagger.io/specification/#:~:text=style%3A%20simple-,Operation%20Object,-Describes%20a%20single
	Summary     string              `json:"summary"`
	OperationID string              `json:"operationId"`
	Tags        []string            `json:"tags"`
	Parameters  []Parameter         `json:"parameters"`
	Description string              `json:"description"`
	Responses   map[string]Response `json:"responses"`
	Deprecated  bool                `json:"deprecated"`
	// FIX ME: Request-Body
}

type OpenAPI struct {
	SpecVersion string                            `json:"openapi"` // this is the version, should be 3.1.0
	Info        Info                              `json:"info"`
	Servers     []Server                          `json:"servers"`
<<<<<<< HEAD
	Paths       map[string]map[string]interface{} `json:"paths"` // the string key is the path
=======
	Paths       map[string]map[string]interface{} `json:"paths"` //the string key is the path
	Tags        []Tag                             `json:"tags"`
>>>>>>> 02f15d16
}

var OPENAPI_UI string = `
<!DOCTYPE html>
<html >
  <head>
    <meta charset="utf-8" />
    <meta name="viewport" content="width=device-width, initial-scale=1" />
    <meta name="theme-color" content="#000000" />
    <meta name="description" content="SwaggerUIMultifold" />
    <link rel="stylesheet" href="//unpkg.com/swagger-editor@5.0.0-alpha.86/dist/swagger-editor.css" />
    <title>%s</title>
  </head>
  <body style="margin:0; padding:0;">
  <div style="position: absolute; top: 0; left:0; width: 100vw; height: 20px; background:black;"></div>
    <section id="swagger-ui"></section>
    <script src="//unpkg.com/swagger-ui-dist@5.11.0/swagger-ui-bundle.js"></script>
    <script src="//unpkg.com/swagger-ui-dist@5.11.0/swagger-ui-standalone-preset.js"></script>
    <script>
      ui = SwaggerUIBundle({});
      // expose SwaggerUI React globally for SwaggerEditor to use
      window.React = ui.React;
    </script>
    <script src="//unpkg.com/swagger-editor@5.0.0-alpha.86/dist/umd/swagger-editor.js"></script>
    <script>
      SwaggerUIBundle({
        url: "%s",
        dom_id: '#swagger-ui',
        presets: [
          SwaggerUIBundle.presets.apis,
          SwaggerUIStandalonePreset,
        ],
        plugins: [
          SwaggerEditor.plugins.EditorContentType,
          SwaggerEditor.plugins.EditorPreviewAsyncAPI,
          SwaggerEditor.plugins.EditorPreviewApiDesignSystems,
          SwaggerEditor.plugins.SwaggerUIAdapter,
          SwaggerUIBundle.plugins.DownloadUrl,
        ],
        layout: 'StandaloneLayout',
      });
    document.body.onload = function (){
    const sc = document.getElementsByClassName("swagger-container")
    const tb = document.getElementsByClassName("topbar")
    sc[0].removeChild(tb[0])
  }
  </script>
  </body>
</html>
`

func GenerateOpenAPIUI(document, title, docsURL string) string {
	fmt.Println("WHAT IS DOCS", docsURL)
	return fmt.Sprintf(OPENAPI_UI, title, docsURL)
}

func GenerateOpenAPISpec(
	appName string,
	appVersion string,
	appRoutes []*route.Route,
) (string, error) {
	var tags []Tag
	var tagNames []string
	var paths map[string]map[string]interface{} = make(map[string]map[string]interface{})
	for _, r := range appRoutes {
		if !slices.Contains(tagNames, r.RouterName) {
			tagNames = append(tagNames, r.RouterName)
<<<<<<< HEAD
			tags = append(
				tags,
				Tag{Name: r.RouterName, Description: "replace this: line 138 openapi.go"},
			)
=======
			tags = append(tags, Tag{Name: r.RouterName, Description: ""})
>>>>>>> 02f15d16
		}
		pathMethod := Method{
			Summary:     "",
			OperationID: "",
			Tags:        []string{r.RouterName},
			Parameters:  []Parameter{},
			Responses:   map[string]Response{},
			Description: r.Description,
		}
		if paths[r.Path] == nil {
			paths[r.Path] = make(map[string]interface{})
		}
		paths[r.Path][strings.ToLower(r.Protocol)] = pathMethod
	}

	info := Info{
		Version: appVersion,
		Title:   appName,
	}
	openapi := OpenAPI{
		SpecVersion: "3.1.0",
		Info:        info,
		Servers:     []Server{},
<<<<<<< HEAD
		// FIX ME: SERVERS SHOULD BE SPECIFIED IN THE APP CONFIGURATION
		// FIX ME: THE DEFAULT SERVER SHOULD BE THE NETWORK IP: PORT
=======
		Tags:        tags,
		//FIX ME: SERVERS SHOULD BE SPECIFIED IN THE APP CONFIGURATION
		//FIX ME: THE DEFAULT SERVER SHOULD BE THE NETWORK IP: PORT
>>>>>>> 02f15d16
		Paths: paths,
	}
	openapiJSON, err := json.Marshal(openapi)
	if err != nil {
		return "", err
	}
	return string(openapiJSON), nil
}<|MERGE_RESOLUTION|>--- conflicted
+++ resolved
@@ -74,12 +74,8 @@
 	SpecVersion string                            `json:"openapi"` // this is the version, should be 3.1.0
 	Info        Info                              `json:"info"`
 	Servers     []Server                          `json:"servers"`
-<<<<<<< HEAD
 	Paths       map[string]map[string]interface{} `json:"paths"` // the string key is the path
-=======
-	Paths       map[string]map[string]interface{} `json:"paths"` //the string key is the path
 	Tags        []Tag                             `json:"tags"`
->>>>>>> 02f15d16
 }
 
 var OPENAPI_UI string = `
@@ -147,14 +143,7 @@
 	for _, r := range appRoutes {
 		if !slices.Contains(tagNames, r.RouterName) {
 			tagNames = append(tagNames, r.RouterName)
-<<<<<<< HEAD
-			tags = append(
-				tags,
-				Tag{Name: r.RouterName, Description: "replace this: line 138 openapi.go"},
-			)
-=======
 			tags = append(tags, Tag{Name: r.RouterName, Description: ""})
->>>>>>> 02f15d16
 		}
 		pathMethod := Method{
 			Summary:     "",
@@ -178,14 +167,9 @@
 		SpecVersion: "3.1.0",
 		Info:        info,
 		Servers:     []Server{},
-<<<<<<< HEAD
+		Tags:        tags,
 		// FIX ME: SERVERS SHOULD BE SPECIFIED IN THE APP CONFIGURATION
 		// FIX ME: THE DEFAULT SERVER SHOULD BE THE NETWORK IP: PORT
-=======
-		Tags:        tags,
-		//FIX ME: SERVERS SHOULD BE SPECIFIED IN THE APP CONFIGURATION
-		//FIX ME: THE DEFAULT SERVER SHOULD BE THE NETWORK IP: PORT
->>>>>>> 02f15d16
 		Paths: paths,
 	}
 	openapiJSON, err := json.Marshal(openapi)
