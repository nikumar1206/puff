package app

import (
	"fmt"
	"log/slog"
	"net/http"
<<<<<<< HEAD
	"puff/handler"
	"puff/route"
=======
	handler "puff/handler"
	openapi "puff/openapi"
	response "puff/response"
	route "puff/route"
>>>>>>> 69e26cef
	router "puff/router"
	"time"
)

type Config struct {
	Network bool // host to the entire network?
	Port    int  // port number to use
	OpenAPI *openapi.OpenAPI
}

type App struct {
	*Config
	// Routes  []route.Route
	Router router.Router //This is the root router. All other routers will work underneath this.
	// Middlewares
}

func (a *App) IncludeRouter(r *router.Router) {
	a.Router.Add(r)
}

func getAllRoutes(rtr *router.Router, prefix string) []*route.Route {
	var routes []*route.Route
	for _, route := range rtr.Routes {
		route.Path = fmt.Sprintf("%s %s%s", route.Protocol, prefix, route.Path) //ex: GET /food/cheese/swiss
		if route.Protocol == "GET" && route.Fields != nil {
			for _, field := range route.Fields {
				route.Path += fmt.Sprintf("/{%s}", field.Name)
			}
		}
		routes = append(routes, &route)
	}
	for _, rt := range rtr.Routers {
		prefix += rt.Prefix
		routes = append(routes, getAllRoutes(rt, prefix)...)
	}
	return routes
}
func loggingMiddleware(next http.Handler) http.Handler {
	return http.HandlerFunc(func(w http.ResponseWriter, r *http.Request) {
		startTime := time.Now()
		next.ServeHTTP(w, r)
		processingTime := time.Since(startTime).String()
		slog.Info(
			"HTTP Request",
			slog.String("HTTP METHOD", r.Method),
			slog.String("URL", r.URL.String()),
			slog.String("Processing Time", processingTime),
		)
	})
}

func (a *App) ListenAndServe() {
	mux := http.NewServeMux()
	router := loggingMiddleware(mux)

	routes := getAllRoutes(&a.Router, a.Router.Prefix)
	for _, route := range routes {
		mux.HandleFunc(route.Path, func(w http.ResponseWriter, req *http.Request) {
			handler.Handler(w, req, route)
		})
	}
	addr := ""
	if a.Network {
		addr += "0.0.0.0"
	}
	addr += fmt.Sprintf(":%d", a.Port)

	slog.Info(fmt.Sprintf("Running Puff 💨 on port %d", a.Port))

	http.ListenAndServe(addr, router)
}<|MERGE_RESOLUTION|>--- conflicted
+++ resolved
@@ -4,15 +4,9 @@
 	"fmt"
 	"log/slog"
 	"net/http"
-<<<<<<< HEAD
-	"puff/handler"
-	"puff/route"
-=======
 	handler "puff/handler"
 	openapi "puff/openapi"
-	response "puff/response"
 	route "puff/route"
->>>>>>> 69e26cef
 	router "puff/router"
 	"time"
 )
